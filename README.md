# Expense Sharing Service

A RESTful API service for managing shared expenses and splitting costs among users, built with Fastify, TypeScript, and Prisma. Designed for building expense sharing and group cost management applications.

## Features

- ✅ **User Authentication System**
  - Email/password registration and login
  - JWT token-based authentication
  - Secure password hashing with bcrypt
<<<<<<< HEAD
- ✅ **Secure Expense Management**
  - User-specific expense tracking
  - All expense APIs require authentication
  - Users can only access their own data
- ✅ **Technical Features**
  - RESTful API endpoints
=======
  - Extensible for OAuth providers (Google, Facebook, etc.)
- ✅ **User Management**
  - User profiles with avatars and contact info
  - Public and private user profiles
  - Account status management
- ✅ **Expense Management**
  - Create, read, update, delete expenses
  - Link expenses to users
  - Expense categorization and tracking
- ✅ **Technical Features**
>>>>>>> 0fbd5834
  - TypeScript for type safety
  - Prisma ORM for database operations
  - Fastify web framework for high performance
  - Swagger/OpenAPI documentation
  - Comprehensive test suite with Jest
  - Docker support for containerization

## Quick Start

### Local Development

1. **Clone and install dependencies:**
   ```bash
   git clone <repository-url>
   cd expense-svc
   npm install
   ```

2. **Set up environment:**
   ```bash
   # Create .env file with the following variables:
   DATABASE_URL="postgresql://expense_user:expense_pass@localhost:5432/expense_db"
   JWT_SECRET="your-super-secure-secret-key-here"
   PORT=3000
   ```

3. **Set up database:**
   ```bash
   npm run db:setup
   ```

4. **Seed the database (optional):**
   ```bash
   npm run db:seed
   ```

5. **Start development server:**
   ```bash
   npm start
   ```

6. **Access the application:**
   - API: http://localhost:3000
   - Health check: http://localhost:3000/health
   - API Documentation: http://localhost:3000/docs

### Docker Development

1. **Start with Docker Compose:**
   ```bash
   npm run docker:up
   ```

2. **Stop services:**
   ```bash
   npm run docker:down
   ```

## Password Requirements

- Minimum 8 characters
- At least one lowercase letter
- At least one uppercase letter  
- At least one number

## Available Scripts

### Development
- `npm run dev` - Start development server
- `npm run build` - Build TypeScript to JavaScript
- `npm start` - Start production server
- `npm run watch` - Watch TypeScript files for changes

### Testing
- `npm test` - Run all tests
- `npm run test:watch` - Run tests in watch mode
- `npm run test:coverage` - Run tests with coverage report

### Database
- `npm run prisma:generate` - Generate Prisma client
- `npm run prisma:migrate` - Run database migrations
- `npm run db:setup` - Generate client and run migrations
- `npm run db:seed` - Seed database with sample data

### Docker
- `npm run docker:up` - Start development environment with database
- `npm run docker:down` - Stop all containers

## Database Schema

<<<<<<< HEAD
For complete API documentation including all endpoints, authentication requirements, and usage examples, visit the interactive Swagger documentation:

- **Swagger UI**: `{baseUrl}/docs`
- **OpenAPI JSON**: `{baseUrl}/docs/json`

*In local development, you can use `http://localhost:3000/docs`*

The API includes:
- **Authentication endpoints** (registration, login)
- **User management** (profile management)
- **Expense management** (CRUD operations, user-specific)
- **Health check** endpoint

All expense endpoints require JWT authentication.

## Security Features

- **Password Requirements**: 8+ characters, uppercase, lowercase, number
- **JWT Authentication**: 7-day token expiration
- **Data Isolation**: Users can only access their own expenses
- **Password Hashing**: Bcrypt with salt rounds
- **Input Validation**: Email, password, and username validation

## Health Check

The application includes a health endpoint at `/health` that returns:

```json
{
  "status": "ok",
  "timestamp": "2024-01-01T00:00:00.000Z",
  "uptime": 123.456,
  "environment": "development"
}
```
=======
### Users
- Authentication (email/password, OAuth ready)
- Profile information (name, username, avatar, phone)
- Account status and timestamps
- Provider tracking for future OAuth integration

### Expenses
- Basic expense tracking linked to users
- Amount, title, and date tracking
- Ready for expansion to support splitting

## Future Roadmap (Expense Sharing Features)

- 🔄 **Groups/Parties** - Create groups for shared expenses
- 🔄 **Expense Splitting** - Split expenses equally, by amount, or percentage
- 🔄 **Settlement Tracking** - Calculate who owes whom
- 🔄 **Friend System** - Add friends for easier group creation
- 🔄 **Categories** - Categorize expenses (food, travel, utilities)
- 🔄 **OAuth Integration** - Google, Facebook sign-in
- 🔄 **Notifications** - Email/push notifications for expenses and settlements
>>>>>>> 0fbd5834

## Project Structure

```
expense-svc/
├── src/
│   ├── app.ts                  # Fastify app configuration
│   ├── server.ts               # Server entry point
│   ├── routes/
│   │   ├── health.ts           # Health check routes
│   │   ├── users.ts            # User auth and profile routes
<<<<<<< HEAD
│   │   └── expenses.ts         # Authenticated expense CRUD routes
=======
│   │   └── expenses.ts         # Expense CRUD routes
>>>>>>> 0fbd5834
│   ├── repositories/
│   │   ├── userRepo.ts         # User database operations
│   │   └── expenseRepo.ts      # Expense database operations
│   └── utils/
<<<<<<< HEAD
│       ├── auth.ts             # JWT and validation utilities
│       └── middleware.ts       # Authentication middleware
├── prisma/
│   ├── schema.prisma           # Database schema (Users + Expenses)
=======
│       └── auth.ts             # JWT and validation utilities
├── prisma/
│   ├── schema.prisma           # Database schema
>>>>>>> 0fbd5834
│   ├── migrations/             # Database migrations
│   └── seed.ts                # Database seeding
├── tests/                      # Test suites
├── docker-compose.yml          # Docker services
├── Dockerfile                 # Container configuration
└── package.json               # Dependencies and scripts
```

## Environment Variables

- `NODE_ENV` - Environment (development, production, test)
- `DATABASE_URL` - PostgreSQL connection string
<<<<<<< HEAD
- `JWT_SECRET` - Secret key for JWT token signing (required)
=======
- `JWT_SECRET` - Secret key for JWT token signing
>>>>>>> 0fbd5834
- `PORT` - Server port (default: 3000)

## Security Features

- **Password Hashing** - Bcrypt with salt rounds
- **JWT Authentication** - Secure token-based auth
- **Input Validation** - Email, password, and username validation
- **SQL Injection Protection** - Prisma ORM parameterized queries
- **Data Sanitization** - Safe user data responses (no password exposure)

## API Documentation

The API includes interactive documentation powered by Swagger/OpenAPI:

- **Swagger UI**: http://localhost:3000/docs
- **OpenAPI JSON**: http://localhost:3000/docs/json

All endpoints are documented with:
- Request/response schemas
- Authentication requirements
- Example requests and responses
- Error handling

## Contributing

1. Fork the repository
2. Create a feature branch
3. Make your changes
4. Add tests for new functionality
5. Ensure all tests pass
6. Submit a pull request

## License

ISC<|MERGE_RESOLUTION|>--- conflicted
+++ resolved
@@ -8,14 +8,6 @@
   - Email/password registration and login
   - JWT token-based authentication
   - Secure password hashing with bcrypt
-<<<<<<< HEAD
-- ✅ **Secure Expense Management**
-  - User-specific expense tracking
-  - All expense APIs require authentication
-  - Users can only access their own data
-- ✅ **Technical Features**
-  - RESTful API endpoints
-=======
   - Extensible for OAuth providers (Google, Facebook, etc.)
 - ✅ **User Management**
   - User profiles with avatars and contact info
@@ -26,7 +18,6 @@
   - Link expenses to users
   - Expense categorization and tracking
 - ✅ **Technical Features**
->>>>>>> 0fbd5834
   - TypeScript for type safety
   - Prisma ORM for database operations
   - Fastify web framework for high performance
@@ -117,43 +108,6 @@
 
 ## Database Schema
 
-<<<<<<< HEAD
-For complete API documentation including all endpoints, authentication requirements, and usage examples, visit the interactive Swagger documentation:
-
-- **Swagger UI**: `{baseUrl}/docs`
-- **OpenAPI JSON**: `{baseUrl}/docs/json`
-
-*In local development, you can use `http://localhost:3000/docs`*
-
-The API includes:
-- **Authentication endpoints** (registration, login)
-- **User management** (profile management)
-- **Expense management** (CRUD operations, user-specific)
-- **Health check** endpoint
-
-All expense endpoints require JWT authentication.
-
-## Security Features
-
-- **Password Requirements**: 8+ characters, uppercase, lowercase, number
-- **JWT Authentication**: 7-day token expiration
-- **Data Isolation**: Users can only access their own expenses
-- **Password Hashing**: Bcrypt with salt rounds
-- **Input Validation**: Email, password, and username validation
-
-## Health Check
-
-The application includes a health endpoint at `/health` that returns:
-
-```json
-{
-  "status": "ok",
-  "timestamp": "2024-01-01T00:00:00.000Z",
-  "uptime": 123.456,
-  "environment": "development"
-}
-```
-=======
 ### Users
 - Authentication (email/password, OAuth ready)
 - Profile information (name, username, avatar, phone)
@@ -174,7 +128,6 @@
 - 🔄 **Categories** - Categorize expenses (food, travel, utilities)
 - 🔄 **OAuth Integration** - Google, Facebook sign-in
 - 🔄 **Notifications** - Email/push notifications for expenses and settlements
->>>>>>> 0fbd5834
 
 ## Project Structure
 
@@ -186,25 +139,14 @@
 │   ├── routes/
 │   │   ├── health.ts           # Health check routes
 │   │   ├── users.ts            # User auth and profile routes
-<<<<<<< HEAD
-│   │   └── expenses.ts         # Authenticated expense CRUD routes
-=======
 │   │   └── expenses.ts         # Expense CRUD routes
->>>>>>> 0fbd5834
 │   ├── repositories/
 │   │   ├── userRepo.ts         # User database operations
 │   │   └── expenseRepo.ts      # Expense database operations
 │   └── utils/
-<<<<<<< HEAD
-│       ├── auth.ts             # JWT and validation utilities
-│       └── middleware.ts       # Authentication middleware
-├── prisma/
-│   ├── schema.prisma           # Database schema (Users + Expenses)
-=======
 │       └── auth.ts             # JWT and validation utilities
 ├── prisma/
 │   ├── schema.prisma           # Database schema
->>>>>>> 0fbd5834
 │   ├── migrations/             # Database migrations
 │   └── seed.ts                # Database seeding
 ├── tests/                      # Test suites
@@ -217,11 +159,7 @@
 
 - `NODE_ENV` - Environment (development, production, test)
 - `DATABASE_URL` - PostgreSQL connection string
-<<<<<<< HEAD
-- `JWT_SECRET` - Secret key for JWT token signing (required)
-=======
 - `JWT_SECRET` - Secret key for JWT token signing
->>>>>>> 0fbd5834
 - `PORT` - Server port (default: 3000)
 
 ## Security Features
@@ -234,10 +172,10 @@
 
 ## API Documentation
 
-The API includes interactive documentation powered by Swagger/OpenAPI:
+For complete API documentation including all endpoints, authentication requirements, and usage examples, visit the interactive Swagger documentation:
 
-- **Swagger UI**: http://localhost:3000/docs
-- **OpenAPI JSON**: http://localhost:3000/docs/json
+- **Swagger UI**: `{baseUrl}/docs`
+- **OpenAPI JSON**: `{baseUrl}/docs/json`
 
 All endpoints are documented with:
 - Request/response schemas
