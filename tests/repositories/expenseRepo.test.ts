--- conflicted
+++ resolved
@@ -67,14 +67,6 @@
 
       const result = await createExpense(expenseData);
 
-<<<<<<< HEAD
-      expect(mockPrisma.expense.create).toHaveBeenCalledTimes(1);
-      const createCall = mockPrisma.expense.create.mock.calls[0][0];
-      expect(createCall.data.title).toBe(expenseData.title);
-      expect(createCall.data.userId).toBe(expenseData.userId);
-      expect(createCall.data.amount.toString()).toBe('100.5'); // Decimal conversion
-      expect(createCall.include).toBeDefined(); // Has include structure
-=======
       expect(mockPrisma.expense.create).toHaveBeenCalledWith({
         data: {
           ...expenseData,
@@ -90,7 +82,6 @@
           _count: expect.any(Object),
         }),
       });
->>>>>>> 1ddf27ca
       expect(result).toEqual(expectedExpense);
     });
 
@@ -127,15 +118,6 @@
 
       const result = await createExpense(expenseData);
 
-<<<<<<< HEAD
-      expect(mockPrisma.expense.create).toHaveBeenCalledTimes(1);
-      const createCall = mockPrisma.expense.create.mock.calls[0][0];
-      expect(createCall.data.title).toBe(expenseData.title);
-      expect(createCall.data.userId).toBe(expenseData.userId);
-      expect(createCall.data.paidAt).toBe(expenseData.paidAt);
-      expect(createCall.data.amount.toString()).toBe('100.5'); // Decimal conversion
-      expect(createCall.include).toBeDefined(); // Has include structure
-=======
       expect(mockPrisma.expense.create).toHaveBeenCalledWith({
         data: {
           ...expenseData,
@@ -151,7 +133,6 @@
           _count: expect.any(Object),
         }),
       });
->>>>>>> 1ddf27ca
       expect(result).toEqual(expectedExpense);
     });
 
@@ -237,14 +218,6 @@
 
       const result = await updateExpense(1, updateData);
 
-<<<<<<< HEAD
-      expect(mockPrisma.expense.update).toHaveBeenCalledTimes(1);
-      const updateCall = mockPrisma.expense.update.mock.calls[0][0];
-      expect(updateCall.where.id).toBe(1);
-      expect(updateCall.data.title).toBe(updateData.title);
-      expect(updateCall.data.amount.toString()).toBe('150.75'); // Decimal conversion
-      expect(updateCall.include).toBeDefined(); // Has include structure
-=======
       expect(mockPrisma.expense.update).toHaveBeenCalledWith({
         where: { id: 1 },
         data: {
@@ -261,7 +234,6 @@
           _count: expect.any(Object),
         }),
       });
->>>>>>> 1ddf27ca
       expect(result).toEqual(expectedExpense);
     });
 
@@ -292,18 +264,6 @@
 
       const result = await updateExpense(1, updateData);
 
-<<<<<<< HEAD
-      expect(mockPrisma.expense.update).toHaveBeenCalledWith(
-        expect.objectContaining({
-          where: { id: 1 },
-          data: expect.objectContaining({
-            title: updateData.title,
-            amount: undefined, // No amount conversion
-          }),
-          include: expect.any(Object), // Enhanced include structure exists
-        })
-      );
-=======
       expect(mockPrisma.expense.update).toHaveBeenCalledWith({
         where: { id: 1 },
         data: {
@@ -317,7 +277,6 @@
           _count: expect.any(Object),
         }),
       });
->>>>>>> 1ddf27ca
       expect(result).toEqual(expectedExpense);
     });
 
@@ -349,18 +308,6 @@
 
       const result = await updateExpense(1, updateData);
 
-<<<<<<< HEAD
-      expect(mockPrisma.expense.update).toHaveBeenCalledWith(
-        expect.objectContaining({
-          where: { id: 1 },
-          data: expect.objectContaining({
-            paidAt: updateData.paidAt,
-            amount: undefined, // No amount conversion
-          }),
-          include: expect.any(Object), // Enhanced include structure exists
-        })
-      );
-=======
       expect(mockPrisma.expense.update).toHaveBeenCalledWith({
         where: { id: 1 },
         data: {
@@ -374,7 +321,6 @@
           _count: expect.any(Object),
         }),
       });
->>>>>>> 1ddf27ca
       expect(result).toEqual(expectedExpense);
     });
 
@@ -420,22 +366,14 @@
         {
           id: 2,
           title: 'Expense 2',
-<<<<<<< HEAD
-          amount: 200,
-=======
           amount: '200.0',
->>>>>>> 1ddf27ca
           userId: 1,
           paidAt: new Date(),
         },
         {
           id: 1,
           title: 'Expense 1',
-<<<<<<< HEAD
-          amount: 100,
-=======
           amount: '100.0',
->>>>>>> 1ddf27ca
           userId: 1,
           paidAt: new Date(),
         },
